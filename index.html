--- conflicted
+++ resolved
@@ -33,11 +33,7 @@
         <div class="container">
           <div class="well">
             <h1>Billing Data</h1>
-<<<<<<< HEAD
-            <select class="form-control" ng-change="projectSelected()" ng-model="project" ng-options="p for p in projects" name="project"></select>
-=======
             <select class="form-control input-sm" style="width:20%" ng-change="projectSelected()" ng-model="project" ng-options="p for p in projects" name="project"></select>
->>>>>>> d1f611e3
 
             <div ng-view></div>
             <!-- ShowAlerts Template -->
@@ -60,43 +56,15 @@
                 </span>
                 <a href="#/EditAlert/{{project}}/{{alert.key}}">edit</a>
               </div>
-<<<<<<< HEAD
-              <button type="button" class="btn btn-default" ng-click="go('/AddAlert/' + project)">Add Alert</button>
-              <button type="button" class="btn btn-default" ng-click="go('/EditEmail/' + project)">Email</button>
-=======
               <div id="alert-actions">
                 <a href="#/AddAlert/{{project}}">Add Alert</a>
                 <br />
                 <a href="#/EditEmail/{{project}}">Email Subscriptions</a>
               </div>
->>>>>>> d1f611e3
             </script>
 
             <!-- AlertDetail Template. -->
             <script type="text/ng-template" id="AlertDetail">
-<<<<<<< HEAD
-              <form name="AlertDetail">
-                Name: <input style="display:inline;width:20%" class="form-control"  placeholder="Enter Name" type="text" name="alert_name" ng-model="alert.name">
-                When <select style="display:inline;width:15%" class="form-control" ng-init="alert.target_value = 'Total'" ng-model="alert.target_value" ng-options="s for s in skus"></select>
-                <select style="display:inline;width:15%"  class="form-control" ng-init="alert.trigger = 'TOTAL_AMOUNT'" ng-model="alert.trigger">
-                  <option value="TOTAL_AMOUNT">Is Greater Then</option>
-                  <option value="RELATIVE_CHANGE">Percent Change</option>
-                  <option value="TOTAL_CHANGE">Amount Change</option>
-                </select>
-                <span ng-show="alert.trigger != 'RELATIVE_CHANGE'">$</span> <input type="number" name="alert_trigger_value" ng-model="alert.trigger_value"><span ng-show="alert.trigger != 'RELATIVE_CHANGE'">.00</span><span ng-show="alert.trigger == 'RELATIVE_CHANGE'">%</span>
-                <span ng-show="alert.trigger != 'TOTAL_AMOUNT'">
-                From one:
-                <select style="display:inline;width:10%"  class="form-control"  ng-init="alert.range = 'ONE_DAY'" ng-model="alert.range">
-                  <option value="ONE_DAY">day</option>
-                  <option value="ONE_WEEK">week</option>
-                  <option value="ONE_YEAR">year</option>
-                </select> Ago
-                </span>
-                <br/>
-                <button type="button" class="btn btn-primary" ng-click="save()">Save</button>
-                <button type="button" ng-show="alert.key" class="btn btn-default" ng-click="remove()">Remove</button>
-                <button type="button" class="btn btn-default" ng-click="go('/Project/' + project)">Cancel</button>
-=======
               <form name="AlertDetail" role="form" class="form">
                 <div class="form-group">
                   <label class="control-label">Name</label>
@@ -111,7 +79,7 @@
                       <option value="RELATIVE_CHANGE">Percent Change</option>
                       <option value="TOTAL_CHANGE">Amount Change</option>
                     </select>
-                    <span ng-show="alert.trigger != 'RELATIVE_CHANGE'">$</span> 
+                    <span ng-show="alert.trigger != 'RELATIVE_CHANGE'">$</span>
                     <input type="number" name="alert_trigger_value" ng-model="alert.trigger_value">
                     <span ng-show="alert.trigger != 'RELATIVE_CHANGE'">.00</span>
                     <span ng-show="alert.trigger == 'RELATIVE_CHANGE'">%</span>
@@ -131,7 +99,6 @@
                   <button type="submit" class="btn btn-danger form-btn-offset" value="Delete" ng-show="alert.key" ng-click="remove()">Delete</button>
                   <a href="#/Project/{{project}}" class="form-btn-offset">Cancel</a>
                 </div>
->>>>>>> d1f611e3
               </form>
               {{ message }}
             </script>
@@ -139,13 +106,6 @@
 
             <!-- EmailDetail Template. -->
             <script type="text/ng-template" id="EmailDetail">
-<<<<<<< HEAD
-              <form name="EmailDetail">
-                  Email: <input style="display:inline;width:20%" class="form-control" type="email" name="email" ng-model="subscriptionEmail"> <input type="button" class="btn btn-default" value="Add" ng-click="addEmail()">
-                  Daily Summary?: <input type="checkbox" name="dailySummaries" ng-model="subscription.dailySummary">
-                  <div>
-                    <ul>
-=======
               <form name="EmailDetail" class="form">
                 <div class="form-group form-inline">
                   <label>Email</label>
@@ -156,24 +116,15 @@
                 </div>
                 <div class="form-group">
                   <ul>
->>>>>>> d1f611e3
                       <li ng-repeat="email in subscription.emails">
                         <input type="checkbox" ng-model="email.unsubscribe">
                         <span class="unsubscribe-{{email.unsubscribe}}">{{email.email}}</span>
                       </li>
-<<<<<<< HEAD
-                    </ul>
-                  </div>
-                  <br/><input class="btn btn-primary" type="submit" value="Save" ng-click="save()">
-                <button type="button" class="btn btn-default" ng-click="go('/Project/' + project)">Cancel</button>
-                </form>
-=======
                   </ul>
                 </div>
                 <button type="submit" class="btn btn-success btn-sm" value="Save" ng-click="save()">Save</button>
                 <a href="#/Project/{{project}}" class="form-btn-offset">Cancel</a>
               </form>
->>>>>>> d1f611e3
             </script>
 
             </br>
